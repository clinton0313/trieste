--- conflicted
+++ resolved
@@ -11,15 +11,7 @@
 tf.keras.backend.set_floatx("float64")
 os.chdir(os.path.dirname(os.path.realpath(__file__)))
 
-<<<<<<< HEAD
-simul_args = {
-    "objective": [michal2, branin],
-    "num_initial_points": [20],
-    "acquisition": [ ("ei", EfficientGlobalOptimization())],
-    "num_steps": [20],
-    "model": [("der_log", der_builder)],
-    "output_path": ["der_test"],
-=======
+
 simul_args = common_simul_args
 simul_args.update({
     "objective": [michal2, branin2],
@@ -32,7 +24,6 @@
     "predict_interval": 3,
     "model": ("der_log_ei", der_builder),
     "output_path": "der_test",
->>>>>>> deb513aa
     "num_hidden_layers": [2, 4],
     "units": [50, 100],
     "reg_weight": [1e-3, 1e-4],
