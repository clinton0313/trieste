# %%
import os

os.environ["TF_CPP_MIN_LOG_LEVEL"] = "3"

import numpy as np
import tensorflow as tf
import trieste

# silence TF warnings and info messages, only print errors
# https://stackoverflow.com/questions/35911252/disable-tensorflow-debugging-information
tf.get_logger().setLevel("ERROR")

np.random.seed(1794)
tf.random.set_seed(1794)
tf.keras.backend.set_floatx("float64")

# %% [markdown]
# ## MC dropout
# %%
from trieste.space import Box
from trieste.data import Dataset


def objective(x, error=True):
    y = tf.pow(x, 3)
    if error:
        y += tf.random.normal(x.shape, 0, 3, dtype=x.dtype)
    return y


num_points = 20
# we define the [-4,4] interval using a `Box` search space that has convenient sampling methods
search_space = Box([-4], [4])
inputs = search_space.sample_sobol(num_points)
outputs = objective(inputs)
data = Dataset(inputs, outputs)

# %% [markdown]
# Next we define a MC dropout model and train it.

# %%
from trieste.models.keras import (
    MCDropout,
    KerasPredictor,
    build_vanilla_keras_mcdropout,
)
from trieste.models.optimizer import KerasOptimizer


def build_cubic_model(data: Dataset, dropout: str = "standard") -> MCDropout:
    num_hidden_layers = 3
    num_nodes = 50
    activation = "relu"
    rate = 0.2

    dropout_nn = build_vanilla_keras_mcdropout(
        data,
        num_hidden_layers=num_hidden_layers,
        units=num_nodes,
        activation=activation,
        rate=rate,
        dropout_network=dropout,
    )

    fit_args = {
        "batch_size": 10,
        "epochs": 1000,
        "verbose": 0,
    }
    optimizer = KerasOptimizer(tf.keras.optimizers.Adam(0.01), fit_args)

    return MCDropout(dropout_nn, optimizer)


# building and optimizing the model
model = build_cubic_model(data, "standard")
model.optimize(data)

# %% [markdown]
# Let's illustrate the results
# %%
import matplotlib.pyplot as plt

test_points = tf.linspace(-6, 6, 1000)

# generating a plot with ground truth function, mean prediction and 3 standard
# deviations around it
plt.scatter(inputs, outputs, marker=".", alpha=0.6, color="red", label="data")
<<<<<<< HEAD
plt.plot(
    test_points, objective(test_points, False), color="blue", label="function"
)
y_hat, y_var = model.predict(query_points=test_points, T=100)
=======
plt.plot(test_points, objective(test_points, False), color="blue", label="function")
y_hat, y_var = model.predict(test_points)
>>>>>>> 85b2425d
y_hat_minus_3sd = y_hat - 3 * tf.math.sqrt(y_var)
y_hat_plus_3sd = y_hat + 3 * tf.math.sqrt(y_var)
plt.plot(test_points, y_hat, color="gray", label="model $\mu$")
plt.fill_between(
    test_points,
    tf.squeeze(y_hat_minus_3sd),
    tf.squeeze(y_hat_plus_3sd),
    color="gray",
    alpha=0.5,
    label="$\mu -/+ 3SD$",
)
plt.ylim([-100, 100])
plt.show()

# %%<|MERGE_RESOLUTION|>--- conflicted
+++ resolved
@@ -87,15 +87,8 @@
 # generating a plot with ground truth function, mean prediction and 3 standard
 # deviations around it
 plt.scatter(inputs, outputs, marker=".", alpha=0.6, color="red", label="data")
-<<<<<<< HEAD
-plt.plot(
-    test_points, objective(test_points, False), color="blue", label="function"
-)
-y_hat, y_var = model.predict(query_points=test_points, T=100)
-=======
 plt.plot(test_points, objective(test_points, False), color="blue", label="function")
 y_hat, y_var = model.predict(test_points)
->>>>>>> 85b2425d
 y_hat_minus_3sd = y_hat - 3 * tf.math.sqrt(y_var)
 y_hat_plus_3sd = y_hat + 3 * tf.math.sqrt(y_var)
 plt.plot(test_points, y_hat, color="gray", label="model $\mu$")
