--- conflicted
+++ resolved
@@ -49,18 +49,10 @@
     MCDropout,
     KerasPredictor,
     build_vanilla_keras_mcdropout,
-    DropoutNetwork
 )
 from trieste.models.optimizer import KerasOptimizer
 
 
-<<<<<<< HEAD
-def build_cubic_model(data: Dataset, dropout: DropoutNetwork = DropoutNetwork) -> MCDropout:
-    num_hidden_layers = 3
-    num_nodes = 50
-    activation = "relu"
-    rate = 0.2
-=======
 # def build_cubic_model(data: Dataset) -> MCDropout:
 #     num_hidden_layers = 3
 #     num_nodes = 300
@@ -152,7 +144,6 @@
 observer = trieste.objectives.utils.mk_observer(function)
 initial_data = observer(initial_query_points)
 
->>>>>>> 6c1ff3bd
 
 # %% [markdown]
 # ## Modelling the objective function
@@ -192,10 +183,6 @@
 
 
 # building and optimizing the model
-<<<<<<< HEAD
-model = build_cubic_model(data, DropoutNetwork)
-model.optimize(data)
-=======
 model = build_model(initial_data)
 
 
@@ -211,7 +198,6 @@
 # note that `DiscreteThompsonSampling` by default uses `ExactThompsonSampler`
 acquisition_rule = DiscreteThompsonSampling(grid_size, num_samples)
 
->>>>>>> 6c1ff3bd
 
 # %% [markdown]
 # We can now run the Bayesian optimization loop by defining a `BayesianOptimizer` and calling its `optimize` method.
