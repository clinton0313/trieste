--- conflicted
+++ resolved
@@ -23,11 +23,6 @@
 box2d
 
 # pin to version of TF used in prod
-<<<<<<< HEAD
-# tensorflow ~= 2.4.1
-# tensorflow-probability ~= 0.12.0
-=======
 gpflux == 0.2.3
 tensorflow ~= 2.4.1
-tensorflow-probability ~= 0.12.0
->>>>>>> 0547420d
+tensorflow-probability ~= 0.12.0