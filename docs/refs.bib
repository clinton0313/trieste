@article{Jones:1998,
    title={Efficient global optimization of expensive black-box functions},
    author={Jones, Donald R and Schonlau, Matthias and Welch, William J},
    journal={Journal of Global optimization},
    volume={13},
    number={4},
    pages={455--492},
    year={1998},
    publisher={Springer}
}

@inproceedings{Srinivas:2010,
    author = "Srinivas, Niranjan and Krause, Andreas and Seeger, Matthias and Kakade, Sham M.",
    booktitle = "{Proceedings of the 27th International Conference on Machine Learning (ICML-10)}",
    editor = "F{\"u}rnkranz, Johannes and Joachims, Thorsten",
    pages = "1015--1022",
    publisher = "Omnipress",
    title = "{Gaussian Process Optimization in the Bandit Setting: No Regret and Experimental Design}",
    year = "2010"
}

@inproceedings{gardner14,
    title={Bayesian Optimization with Inequality Constraints},
    author={Jacob Gardner and Matt Kusner and Zhixiang and Kilian Weinberger and John Cunningham},
    booktitle={Proceedings of the 31st International Conference on Machine Learning},
    year={2014},
    volume={32},
    number={2},
    series={Proceedings of Machine Learning Research},
    month={22--24 Jun},
    publisher={PMLR},
    url={http://proceedings.mlr.press/v32/gardner14.html},
}

@article{schonlau1998global,
    title={Global versus local search in constrained optimization of computer models},
    author={Schonlau, Matthias and Welch, William J and Jones, Donald R},
    journal={Lecture Notes-Monograph Series},
    pages={11--25},
    year={1998},
    publisher={JSTOR}
}

@Inbook{Ginsbourger2010,
    author="Ginsbourger, David and Le Riche, Rodolphe and Carraro, Laurent",
    editor="Tenne, Yoel and Goh, Chi-Keong",
    title="Kriging Is Well-Suited to Parallelize Optimization",
    bookTitle="Computational Intelligence in Expensive Optimization Problems",
    year="2010",
    publisher="Springer Berlin Heidelberg",
    address="Berlin, Heidelberg",
    pages="131--162",
    isbn="978-3-642-10701-6",
    doi="10.1007/978-3-642-10701-6_6",
    url="https://doi.org/10.1007/978-3-642-10701-6_6"
}

@article{Picheny2013,
    author = {Picheny, Victor and Wagner, Tobias and Ginsbourger, David},
    year = {2013},
    month = {09},
    pages = {},
    title = {A benchmark of kriging-based infill criteria for noisy optimization},
    volume = {48},
    journal = {Structural and Multidisciplinary Optimization},
    doi = {10.1007/s00158-013-0919-4}
}

@article{wang2017max,
    title={Max-value entropy search for efficient Bayesian optimization},
    author={Wang, Zi and Jegelka, Stefanie},
    journal={arXiv preprint arXiv:1703.01968},
    year={2017}
}

@article{daulton2020differentiable,
    title={Differentiable Expected Hypervolume Improvement for Parallel Multi-Objective Bayesian Optimization},
    author={Daulton, Samuel and Balandat, Maximilian and Bakshy, Eytan},
    journal={arXiv preprint arXiv:2006.05078},
    year={2020}
}

@inproceedings{van1999multiobjective,
    title={Multiobjective evolutionary algorithm test suites},
    author={Van Veldhuizen, David A and Lamont, Gary B},
    booktitle={Proceedings of the 1999 ACM symposium on Applied computing},
    pages={351--357},
    year={1999}
}

@inproceedings{deb2002scalable,
    title={Scalable multi-objective optimization test problems},
    author={Deb, Kalyanmoy and Thiele, Lothar and Laumanns, Marco and Zitzler, Eckart},
    booktitle={Proceedings of the 2002 Congress on Evolutionary Computation. CEC'02 (Cat. No. 02TH8600)},
    volume={1},
    pages={825--830},
    year={2002},
    organization={IEEE}
}

@article{Couckuyt2012,
    author = {Couckuyt, Ivo and Deschrijver, Dirk and Dhaene, Tom},
    doi = {10.1109/CEC.2012.6256586},
    isbn = {9781467315098},
    journal = {2012 IEEE Congress on Evolutionary Computation, CEC 2012},
    keywords = {Kriging,expected improvement,multiobjective optimization,probability of improvement},
    mendeley-groups = {Cheap Expensive BO},
    pages = {10--15},
    title = {Towards efficient multiobjective optimization: Multiobjective statistical criterions},
    year = {2012}
}

@article{fonseca1995multiobjective,
    title={Multiobjective genetic algorithms made easy: selection sharing and mating restriction},
    author={Fonseca, Carlos M and Fleming, Peter J},
    year={1995},
    publisher={IET}
}

@article{yang2019efficient,
    title={Efficient computation of expected hypervolume improvement using box decomposition algorithms},
    author={Yang, Kaifeng and Emmerich, Michael and Deutz, Andr{\'e} and B{\"a}ck, Thomas},
    journal={Journal of Global Optimization},
    volume={75},
    number={1},
    pages={3--34},
    year={2019},
    publisher={Springer}
}

@inproceedings{Gonzalez:2016,
    title={Batch Bayesian optimization via local penalization},
    author={Gonz{\'a}lez, Javier and Dai, Zhenwen and Hennig, Philipp and Lawrence, Neil},
    booktitle={Artificial intelligence and statistics},
    year={2016}
}

@article{gramacy2012cases,
    title={Cases for the nugget in modeling computer experiments},
    author={Gramacy, Robert B and Lee, Herbert KH},
    journal={Statistics and Computing},
    volume={22},
    number={3},
    pages={713--722},
    year={2012},
    publisher={Springer}
}

@inproceedings{Alvi:2019,
    title={Asynchronous Batch Bayesian Optimisation with Improved Local Penalisation},
    author={Alvi, Ahsan and Ru, Binxin and Calliess, Jan-Peter and Roberts, Stephen and Osborne, Michael A},
    booktitle={International Conference on Machine Learning},
    year={2019},
}

@article{Huang:2006,
    title={Global optimization of stochastic black-box systems via sequential kriging meta-models},
    author={Huang, Deng and Allen, Theodore T and Notz, William I and Zeng, Ning},
    journal={Journal of global optimization},
    year={2006},
}

@article{hernandez2014predictive,
    title={Predictive entropy search for efficient global optimization of black-box functions},
    author={Hern{\'a}ndez-Lobato, JM and Hoffman, MW and Ghahramani, Z},
    journal={Advances in Neural Information Processing Systems},
    year={2014}
}

@article{opper2009variational,
    title={The variational Gaussian approximation revisited},
    author={Opper, Manfred and Archambeau, C{\'e}dric},
    journal={Neural computation},
    year={2009},
}

@article{salimbeni2018natural,
    title={Natural gradients in practice: Non-conjugate variational inference in Gaussian process models},
    author={Salimbeni, Hugh and Eleftheriadis, Stefanos and Hensman, James},
    journal={International Conference on Artificial Intelligence and Statistics},
    year={2018},
}

@article{MacKay1992,
    title = {Information-Based Objective Functions for Active Data Selection},
    author = {MacKay, David J. C.},
    journal = {Neural Computation},
    number = {4},
    pages = {590--604},
    volume = {4},
    year = {1992}
}

@INPROCEEDINGS{dutordoir2017deep,
    author={Dutordoir, Vincent and Knudde, Nicolas and van der Herten, Joachim and Couckuyt, Ivo and Dhaene, Tom},
    booktitle={2017 Winter Simulation Conference (WSC)},
    title={Deep {G}aussian Process metamodeling of sequentially sampled non-stationary response surfaces},
    year={2017},
    volume={},
    number={},
    pages={1728-1739},
    doi={10.1109/WSC.2017.8247911}
}

@article{hebbal2019bayesian,
    title={Bayesian optimization using deep {G}aussian processes},
    author={Hebbal, Ali and Brevault, Loic and Balesdent, Mathieu and Talbi, El-Ghazali and Melab, Nouredine},
    journal={arXiv preprint arXiv:1905.03350},
    year={2019}
}

@misc{ssurjano2021, 
    author = {Surjanovic, S. and Bingham, D.}, 
    title = {Virtual Library of Simulation Experiments: Test Functions and Datasets}, 
    howpublished = {Retrieved October 15, 2021, from \url{http://www.sfu.ca/~ssurjano}} 
}

@InProceedings{kandasamy18a,
    title = {Parallelised Bayesian Optimisation via Thompson Sampling},
    author = {Kandasamy, Kirthevasan and Krishnamurthy, Akshay and Schneider, Jeff and Poczos, Barnabas},
    booktitle = {Proceedings of the Twenty-First International Conference on Artificial Intelligence and Statistics},
    pages = {133--142},
    year = {2018},
    editor = {Storkey, Amos and Perez-Cruz, Fernando},
    volume = {84},
    series = {Proceedings of Machine Learning Research},
    publisher = {PMLR},
    url = {https://proceedings.mlr.press/v84/kandasamy18a.html}
}

@article{ranjan2008sequential,
    title={Sequential experiment design for contour estimation from complex computer codes},
    author={Ranjan, Pritam and Bingham, Derek and Michailidis, George},
    journal={Technometrics},
    volume={50},
    number={4},
    pages={527--541},
    year={2008},
    publisher={Taylor \& Francis}
}

@article{bichon2008efficient,
    title={Efficient global reliability analysis for nonlinear implicit performance functions},
    author={Bichon, Barron J and Eldred, Michael S and Swiler, Laura Painton and Mahadevan, Sandaran and McFarland, John M},
    journal={AIAA journal},
    volume={46},
    number={10},
    pages={2459--2468},
    year={2008}
}

@article{bect2012sequential,
    title={Sequential design of computer experiments for the estimation of a probability of failure},
    author={Bect, Julien and Ginsbourger, David and Li, Ling and Picheny, Victor and Vazquez, Emmanuel},
    journal={Statistics and Computing},
    volume={22},
    number={3},
    pages={773--793},
    year={2012},
    publisher={Springer}
}

@article{Picheny2010,
    title={Adaptive Designs of Experiments for Accurate Approximation of Target Regions},
    author={Picheny, Victor and Ginsbourger, David and Roustant, Olivier and Haftka, Raphael T and Kim, Nam-Ho},
    journal={Journal of Mechanical Design},
    volume={132},
    number={7},
    year={2010},
    publisher={American Society of Mechanical Engineers ASME}
}

@incollection{chevalier2014corrected,
    title={Corrected kriging update formulae for batch-sequential data assimilation},
    author={Chevalier, Cl{\'e}ment and Ginsbourger, David and Emery, Xavier},
    booktitle={Mathematics of Planet Earth},
    pages={119--122},
    year={2014},
    publisher={Springer}
}

@incollection{ginsbourger2010kriging,
    title={Kriging is well-suited to parallelize optimization},
    author={Ginsbourger, David and Le Riche, Rodolphe and Carraro, Laurent},
    booktitle={Computational intelligence in expensive optimization problems},
    pages={131--162},
    year={2010},
    publisher={Springer}
}

@article{Moss:2021,
    title={GIBBON: General-purpose Information-Based Bayesian OptimisatioN},
    author={Moss, Henry B and Leslie, David S and Gonzalez, Javier and Rayson, Paul},
    journal={Journal of Machine Learning Research},
    pages={1--49},
    volume={22},
    year={2021}
}

@article{wilson2018maximizing,
    title={Maximizing acquisition functions for Bayesian optimization},
    author={Wilson, James and Hutter, Frank and Deisenroth, Marc},
    journal={Advances in Neural Information Processing Systems},
    year={2018}
}

@inproceedings{eriksson2019scalable,
    title = {Scalable Global Optimization via Local {Bayesian} Optimization},
    author = {Eriksson, David and Pearce, Michael and Gardner, Jacob and Turner, Ryan D and Poloczek, Matthias},
    booktitle = {Advances in Neural Information Processing Systems},
    pages = {5496--5507},
    year = {2019},
    url = {http://papers.nips.cc/paper/8788-scalable-global-optimization-via-local-bayesian-optimization.pdf},
}

@article{Moss2020BOSHBO,
    title={BOSH: Bayesian Optimization by Sampling Hierarchically},
    author={Henry B. Moss and David S. Leslie and Paul Rayson},
    journal={ArXiv},
    year={2020},
    volume={abs/2007.00939}
}

@article{torossian2020bayesian,
    title={Bayesian quantile and expectile optimisation},
    author={Torossian, L{\'e}onard and Picheny, Victor and Durrande, Nicolas},
    journal={arXiv preprint arXiv:2001.04833},
    year={2020}
}

@article{osband2021epistemic,
    title={Epistemic neural networks},
    author={Osband, Ian and Wen, Zheng and Asghari, Mohammad and Ibrahimi, Morteza and Lu, Xiyuan and Van Roy, Benjamin},
    journal={arXiv preprint arXiv:2107.08924},
    year={2021}
}

@article{amini2019deep,
    title={Deep evidential regression},
    author={Amini, Alexander and Schwarting, Wilko and Soleimany, Ava and Rus, Daniela},
    journal={arXiv preprint arXiv:1910.02600},
    year={2019}
}

@inproceedings{hernandez2015probabilistic,
    title={Probabilistic backpropagation for scalable learning of bayesian neural networks},
    author={Hern{\'a}ndez-Lobato, Jos{\'e} Miguel and Adams, Ryan},
    booktitle={International Conference on Machine Learning},
    pages={1861--1869},
    year={2015},
    organization={PMLR}
}

@article{lakshminarayanan2016simple,
    title={Simple and scalable predictive uncertainty estimation using deep ensembles},
    author={Lakshminarayanan, Balaji and Pritzel, Alexander and Blundell, Charles},
    journal={arXiv preprint arXiv:1612.01474},
    year={2016}
}

@inproceedings{gal2016dropout,
    title={Dropout as a bayesian approximation: Representing model uncertainty in deep learning},
    author={Gal, Yarin and Ghahramani, Zoubin},
    booktitle={International Conference on Machine Learning},
    pages={1050--1059},
    year={2016},
    organization={PMLR}
}

@inproceedings{blundell2015weight,
    title={Weight uncertainty in neural network},
    author={Blundell, Charles and Cornebise, Julien and Kavukcuoglu, Koray and Wierstra, Daan},
    booktitle={International Conference on Machine Learning},
    pages={1613--1622},
    year={2015},
    organization={PMLR}
}

@article{kadra2021well,
    title={Well-tuned Simple Nets Excel on Tabular Datasets},
    author={Kadra, Arlind and Lindauer, Marius and Hutter, Frank and Grabocka, Josif},
    journal={Advances in Neural Information Processing Systems},
    volume={34},
    year={2021}
}

<<<<<<< HEAD
@misc{houlsby2011bayesian,
    title={Bayesian Active Learning for Classification and Preference Learning}, 
    author={Neil Houlsby and Ferenc Huszár and Zoubin Ghahramani and Máté Lengyel},
    year={2011},
    eprint={1112.5745},
    archivePrefix={arXiv},
    primaryClass={stat.ML}
}

@article{Nickisch08a,
    author = {Hannes Nickisch and Carl Edward Rasmussen},
    title = {Approximations for Binary Gaussian Process Classification},
    journal = {Journal of Machine Learning Research},
    year = {2008},
    volume = {9},
    number = {67},
    pages = {2035-2078},
    url = {http://jmlr.org/papers/v9/nickisch08a.html}
=======
@inproceedings{hernandez2017parallel,
  title={Parallel and distributed Thompson sampling for large-scale accelerated exploration of chemical space},
  author={Hern{\'a}ndez-Lobato, Jos{\'e} Miguel and Requeima, James and Pyzer-Knapp, Edward O and Aspuru-Guzik, Al{\'a}n},
  booktitle={International conference on machine learning},
  year={2017}
}

@inproceedings{wilson2020efficiently,
  title={Efficiently sampling functions from Gaussian process posteriors},
  author={Wilson, James and Borovitskiy, Viacheslav and Terenin, Alexander and Mostowsky, Peter and Deisenroth, Marc},
  booktitle={International Conference on Machine Learning},
  year={2020}
>>>>>>> ff2cee6c
}<|MERGE_RESOLUTION|>--- conflicted
+++ resolved
@@ -384,7 +384,20 @@
     year={2021}
 }
 
-<<<<<<< HEAD
+@inproceedings{hernandez2017parallel,
+  title={Parallel and distributed Thompson sampling for large-scale accelerated exploration of chemical space},
+  author={Hern{\'a}ndez-Lobato, Jos{\'e} Miguel and Requeima, James and Pyzer-Knapp, Edward O and Aspuru-Guzik, Al{\'a}n},
+  booktitle={International conference on machine learning},
+  year={2017}
+}
+
+@inproceedings{wilson2020efficiently,
+  title={Efficiently sampling functions from Gaussian process posteriors},
+  author={Wilson, James and Borovitskiy, Viacheslav and Terenin, Alexander and Mostowsky, Peter and Deisenroth, Marc},
+  booktitle={International Conference on Machine Learning},
+  year={2020}
+}
+
 @misc{houlsby2011bayesian,
     title={Bayesian Active Learning for Classification and Preference Learning}, 
     author={Neil Houlsby and Ferenc Huszár and Zoubin Ghahramani and Máté Lengyel},
@@ -403,18 +416,4 @@
     number = {67},
     pages = {2035-2078},
     url = {http://jmlr.org/papers/v9/nickisch08a.html}
-=======
-@inproceedings{hernandez2017parallel,
-  title={Parallel and distributed Thompson sampling for large-scale accelerated exploration of chemical space},
-  author={Hern{\'a}ndez-Lobato, Jos{\'e} Miguel and Requeima, James and Pyzer-Knapp, Edward O and Aspuru-Guzik, Al{\'a}n},
-  booktitle={International conference on machine learning},
-  year={2017}
-}
-
-@inproceedings{wilson2020efficiently,
-  title={Efficiently sampling functions from Gaussian process posteriors},
-  author={Wilson, James and Borovitskiy, Viacheslav and Terenin, Alexander and Mostowsky, Peter and Deisenroth, Marc},
-  booktitle={International Conference on Machine Learning},
-  year={2020}
->>>>>>> ff2cee6c
 }