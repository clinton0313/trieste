--- conflicted
+++ resolved
@@ -411,9 +411,6 @@
     ],
 )
 def test_bayesian_optimizer_with_mcdropout_finds_minima_of_simple_quadratic(
-<<<<<<< HEAD
-    num_steps: int, acquisition_rule: AcquisitionRule[TensorType, SearchSpace, MonteCarloDropout], rate
-=======
     num_steps: int, acquisition_rule: AcquisitionRule[TensorType, SearchSpace, MCDropout]
 ) -> None:
     _test_optimizer_finds_minimum(MCDropout, num_steps, acquisition_rule)
@@ -468,7 +465,6 @@
 def test_bayesian_optimizer_with_mcdropconnect_finds_minima_of_scaled_branin(
     num_steps: int,
     acquisition_rule: AcquisitionRule[TensorType, SearchSpace, MCDropConnect],
->>>>>>> b9c35f4f
 ) -> None:
     _test_optimizer_finds_minimum(MonteCarloDropout, num_steps, acquisition_rule)
 
