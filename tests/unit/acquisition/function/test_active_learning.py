--- conflicted
+++ resolved
@@ -247,49 +247,6 @@
 
     npt.assert_allclose(actual, expected, rtol=0.01)
 
-<<<<<<< HEAD
-"""
-TODO:
-implement BinaryClassificationVGP on util.model
-"""
-
-def test_bayesian_active_learning_by_disagreement_builder_builds_acquisition_function() -> None:
-    model = BinaryClassificationVGP()
-    acq_fn = BayesianActiveLearningByDisagreement().prepare_acquisition_function(model)
-    query_at = tf.linspace([[-10]], [[10]], 100)
-    expected = bayesian_active_learning_by_disagreement(model)(query_at)
-    npt.assert_array_almost_equal(acq_fn(query_at), expected)
-
-@pytest.mark.parametrize(
-    "at, acquisition_shape",
-    [
-        (tf.constant([[[1.0]]]), tf.constant([1, 1])),
-        (tf.linspace([[-10.0]], [[10.0]], 5), tf.constant([5, 1])),
-        (tf.constant([[[1.0, 1.0]]]), tf.constant([1, 1])),
-        (tf.linspace([[-10.0, -10.0]], [[10.0, 10.0]], 5), tf.constant([5, 1])),
-    ],
-)
-
-def test_bayesian_active_learning_by_disagreement_returns_correct_shape(
-    at: TensorType, acquisition_shape: TensorType
-) -> None:
-    model = BinaryClassificationVGP()
-    acq_fn = BayesianActiveLearningByDisagreement().prepare_acquisition_function(model)
-    npt.assert_array_equal(acq_fn(at).shape, acquisition_shape)
-
-def test_bayesian_active_learning_by_disagreement_builder_updates_without_retracing() -> None:
-    raise NotImplementedError
-
-def test_bayesian_active_learning_by_disagreement_raise_on_non_bernoulli_svgp()->None:
-    raise NotImplementedError
-
-def test_bayesian_active_learning_by_disagreement_raise_on_non_positive_jitter()->None:
-    raise NotImplementedError
-
-def test_bayesian_active_learning_by_disagreement_raise_does_not_contains_batches()->None:
-    raise NotImplementedError
-=======
-
 def test_integrated_variance_reduction() -> None:
 
     x = to_default_float(tf.constant(np.arange(1, 7).reshape(-1, 1) / 8.0))  # shape: [6, 1]
@@ -436,4 +393,45 @@
 
     npt.assert_array_almost_equal(acq_fn(query_at), expected)
     assert acq_fn.__call__._get_tracing_count() == 1  # type: ignore
->>>>>>> f3c529bc
+
+
+"""
+TODO:
+implement BinaryClassificationVGP on util.model
+"""
+
+def test_bayesian_active_learning_by_disagreement_builder_builds_acquisition_function() -> None:
+    model = BinaryClassificationVGP()
+    acq_fn = BayesianActiveLearningByDisagreement().prepare_acquisition_function(model)
+    query_at = tf.linspace([[-10]], [[10]], 100)
+    expected = bayesian_active_learning_by_disagreement(model)(query_at)
+    npt.assert_array_almost_equal(acq_fn(query_at), expected)
+
+@pytest.mark.parametrize(
+    "at, acquisition_shape",
+    [
+        (tf.constant([[[1.0]]]), tf.constant([1, 1])),
+        (tf.linspace([[-10.0]], [[10.0]], 5), tf.constant([5, 1])),
+        (tf.constant([[[1.0, 1.0]]]), tf.constant([1, 1])),
+        (tf.linspace([[-10.0, -10.0]], [[10.0, 10.0]], 5), tf.constant([5, 1])),
+    ],
+)
+
+def test_bayesian_active_learning_by_disagreement_returns_correct_shape(
+    at: TensorType, acquisition_shape: TensorType
+) -> None:
+    model = BinaryClassificationVGP()
+    acq_fn = BayesianActiveLearningByDisagreement().prepare_acquisition_function(model)
+    npt.assert_array_equal(acq_fn(at).shape, acquisition_shape)
+
+def test_bayesian_active_learning_by_disagreement_builder_updates_without_retracing() -> None:
+    raise NotImplementedError
+
+def test_bayesian_active_learning_by_disagreement_raise_on_non_bernoulli_svgp()->None:
+    raise NotImplementedError
+
+def test_bayesian_active_learning_by_disagreement_raise_on_non_positive_jitter()->None:
+    raise NotImplementedError
+
+def test_bayesian_active_learning_by_disagreement_raise_does_not_contains_batches()->None:
+    raise NotImplementedError