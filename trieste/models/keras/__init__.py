--- conflicted
+++ resolved
@@ -21,21 +21,16 @@
 """
 
 from . import config
-<<<<<<< HEAD
 from .architectures import (
     DropConnectNetwork,
     DropoutNetwork,
     DeepEvidentialNetwork,
-    EpistemicUncertaintyPredictor,
+    EpistemicUncertaintyNetwork,
     GaussianNetwork,
     KerasEnsemble,
     KerasEnsembleNetwork,
 )
 from .builders import build_vanilla_keras_ensemble, build_vanilla_keras_mcdropout, build_vanilla_deup, build_vanilla_keras_deep_evidential
-=======
-from .architectures import GaussianNetwork, KerasEnsemble, KerasEnsembleNetwork, EpistemicUncertaintyNetwork
-from .builders import build_vanilla_keras_ensemble, build_vanilla_deup
->>>>>>> fa8737da
 from .interface import KerasPredictor
 from .layers import DropConnect
 from .models import DeepEnsemble, MonteCarloDropout, DeepEvidentialRegression, DirectEpistemicUncertaintyPredictor
