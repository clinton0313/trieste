# Copyright 2021 The Trieste Contributors
#
# Licensed under the Apache License, Version 2.0 (the "License");
# you may not use this file except in compliance with the License.
# You may obtain a copy of the License at
#
#     http://www.apache.org/licenses/LICENSE-2.0
#
# Unless required by applicable law or agreed to in writing, software
# distributed under the License is distributed on an "AS IS" BASIS,
# WITHOUT WARRANTIES OR CONDITIONS OF ANY KIND, either express or implied.
# See the License for the specific language governing permissions and
# limitations under the License.

"""
This file contains implementations of neural network architectures with Keras.
"""

from __future__ import annotations

from abc import abstractmethod
from typing import Any, Callable, Sequence

import numpy as np
import tensorflow as tf
import tensorflow_probability as tfp
from tensorflow_probability.python.layers.distribution_layer import DistributionLambda, _serialize

from trieste.types import TensorType

from .layers import DropConnect

from trieste.models.keras.utils import normal_inverse_gamma_negative_log_likelihood, normal_inverse_gamma_regularizer


class KerasEnsemble:
    """
    This class builds an ensemble of neural networks, using Keras. Individual networks must
    be instance of :class:`~trieste.models.keras_networks.KerasEnsembleNetwork`. This class
    is meant to be used with :class:`~trieste.models.keras_networks.DeepEnsemble` model wrapper,
    which compiles the model.
    """

    def __init__(
        self,
        networks: Sequence[KerasEnsembleNetwork],
    ) -> None:
        """
        :param networks: A list of neural network specifications, one for each member of the
            ensemble. The ensemble will be built using these specifications.
        """
        for index, network in enumerate(networks):
            if not isinstance(network, KerasEnsembleNetwork):
                raise ValueError(
                    f"Individual networks must be an instance of KerasEnsembleNetwork, "
                    f"received {type(network)} instead."
                )
            networks[index].network_name = f"model_{index}_"
        self._networks = networks

        self._model = self._build_ensemble()

    def __repr__(self) -> str:
        """"""
        return f"KerasEnsemble({self._networks!r})"

    @property
    def model(self) -> tf.keras.Model:
        """Returns built but uncompiled Keras ensemble model."""
        return self._model

    @property
    def ensemble_size(self) -> int:
        """
        Returns the size of the ensemble, that is, the number of base learners or individual neural
        network models in the ensemble.
        """
        return len(self._networks)

    def _build_ensemble(self) -> tf.keras.Model:
        """
        Builds the ensemble model by combining all the individual networks in a single Keras model.
        This method relies on ``connect_layers`` method of :class:`KerasEnsembleNetwork` objects
        to construct individual networks.

        :return: The Keras model.
        """
        inputs, outputs = zip(*[network.connect_layers() for network in self._networks])

        return tf.keras.Model(inputs=inputs, outputs=outputs)

    def __getstate__(self) -> dict[str, Any]:
        # When pickling use to_json to save the model.
        state = self.__dict__.copy()
        state["_model"] = self._model.to_json()
        return state

    def __setstate__(self, state: dict[str, Any]) -> None:
        # When unpickling restore the model using model_from_json.
        self.__dict__.update(state)
        self._model = tf.keras.models.model_from_json(
            state["_model"], custom_objects={"MultivariateNormalTriL": MultivariateNormalTriL}
        )


class KerasEnsembleNetwork:
    """
    This class is an interface that defines necessary attributes and methods for neural networks
    that are meant to be used for building ensembles by
    :class:`~trieste.models.keras_networks.KerasEnsemble`. Subclasses are not meant to
    build and compile Keras models, instead they are providing specification that
    :class:`~trieste.models.keras_networks.KerasEnsemble` will use to build the Keras model.
    """

    def __init__(
        self,
        input_tensor_spec: tf.TensorSpec,
        output_tensor_spec: tf.TensorSpec,
        network_name: str = "",
    ):
        """
        :param input_tensor_spec: Tensor specification for the input to the network.
        :param output_tensor_spec: Tensor specification for the output of the network.
        :param network_name: The name to be used when building the network.
        """
        if not isinstance(input_tensor_spec, tf.TensorSpec):
            raise ValueError(
                f"input_tensor_spec must be an instance of tf.TensorSpec, "
                f"received {type(input_tensor_spec)} instead."
            )
        if not isinstance(output_tensor_spec, tf.TensorSpec):
            raise ValueError(
                f"output_tensor_spec must be an instance of tf.TensorSpec, "
                f"received {type(output_tensor_spec)} instead."
            )

        self.input_tensor_spec = input_tensor_spec
        self.output_tensor_spec = output_tensor_spec
        self.network_name = network_name

    @property
    def input_layer_name(self) -> str:
        return self.network_name + "input"

    @property
    def output_layer_name(self) -> str:
        return self.network_name + "output"

    @property
    def flattened_output_shape(self) -> int:
        return int(np.prod(self.output_tensor_spec.shape))

    @abstractmethod
    def connect_layers(self) -> tuple[tf.Tensor, tf.Tensor]:
        """
        Connects the layers of the neural network. Architecture, layers and layer specifications
        need to be defined by the subclasses.

        :return: Input and output tensor of the network, required by :class:`tf.keras.Model` to
            build a model.
        """
        raise NotImplementedError


class MultivariateNormalTriL(tfp.layers.MultivariateNormalTriL):  # type: ignore[misc]
    """Fixed version of tfp.layers.MultivariateNormalTriL that handles saving."""

    def __init__(
        self,
        event_size: int,
        convert_to_tensor_fn: Callable[
            [tfp.python.distributions.Distribution], TensorType
        ] = tfp.python.distributions.Distribution.sample,
        validate_args: bool = False,
        **kwargs: Any,
    ) -> None:
        self._event_size = event_size
        self._validate_args = validate_args
        super().__init__(event_size, convert_to_tensor_fn, validate_args, **kwargs)

    def get_config(self) -> dict[str, Any]:
        config = {
            "event_size": self._event_size,
            "validate_args": self._validate_args,
            "convert_to_tensor_fn": _serialize(self._convert_to_tensor_fn),
        }
        # skip DistributionLambda's get_config because we don't want to serialize the
        # make_distribution_fn: both to avoid confusing the constructor, and because it doesn't
        # seem to work in TF2.4.
        base_config = super(DistributionLambda, self).get_config()
        return dict(list(base_config.items()) + list(config.items()))


class GaussianNetwork(KerasEnsembleNetwork):
    """
    This class defines layers of a probabilistic neural network using Keras. The network
    architecture is a multilayer fully-connected feed-forward network, with Gaussian
    distribution as an output. The layers are meant to be built as an ensemble model by
    :class:`KerasEnsemble`. Note that this is not a Bayesian neural network.
    """

    def __init__(
        self,
        input_tensor_spec: tf.TensorSpec,
        output_tensor_spec: tf.TensorSpec,
        hidden_layer_args: Sequence[dict[str, Any]] = (
            {"units": 50, "activation": "relu"},
            {"units": 50, "activation": "relu"},
        ),
        independent: bool = False,
    ):
        """
        :param input_tensor_spec: Tensor specification for the input to the network.
        :param output_tensor_spec: Tensor specification for the output of the network.
        :param hidden_layer_args: Specification for building dense hidden layers. Each element in
            the sequence should be a dictionary containing arguments (keys) and their values for a
            :class:`~tf.keras.layers.Dense` hidden layer. Please check Keras Dense layer API for
            available arguments. Objects in the sequence will sequentially be used to add
            :class:`~tf.keras.layers.Dense` layers. Length of this sequence determines the number of
            hidden layers in the network. Default value is two hidden layers, 50 nodes each, with
            ReLu activation functions. Empty sequence needs to be passed to have no hidden layers.
        :param independent: If set to `True` then :class:`~tfp.layers.IndependentNormal` layer
            is used as the output layer. This models outputs as independent, only the diagonal
            elements of the covariance matrix are parametrized. If left as the default `False`,
            then :class:`~tfp.layers.MultivariateNormalTriL` layer is used where correlations
            between outputs are learned as well.
        :raise ValueError: If objects in ``hidden_layer_args`` are not dictionaries.
        """
        super().__init__(input_tensor_spec, output_tensor_spec)

        self._hidden_layer_args = hidden_layer_args
        self._independent = independent

    def _gen_input_tensor(self) -> tf.keras.Input:

        input_tensor = tf.keras.Input(
            shape=self.input_tensor_spec.shape,
            dtype=self.input_tensor_spec.dtype,
            name=self.input_layer_name,
        )
        return input_tensor

    def _gen_hidden_layers(self, input_tensor: tf.Tensor) -> tf.Tensor:

        for index, hidden_layer_args in enumerate(self._hidden_layer_args):
            layer_name = f"{self.network_name}dense_{index}"
            layer = tf.keras.layers.Dense(**hidden_layer_args, name=layer_name)
            input_tensor = layer(input_tensor)

        return input_tensor

    def _gen_output_layer(self, input_tensor: tf.Tensor) -> tf.Tensor:

        dist_layer = tfp.layers.IndependentNormal if self._independent else MultivariateNormalTriL
        n_params = dist_layer.params_size(self.flattened_output_shape)

        parameter_layer = tf.keras.layers.Dense(
            n_params, name=self.network_name + "dense_parameters"
        )(input_tensor)

        distribution = dist_layer(
            self.flattened_output_shape,
            tfp.python.distributions.Distribution.mean,
            name=self.output_layer_name,
        )(parameter_layer)

        return distribution

    def connect_layers(self) -> tuple[tf.Tensor, tf.Tensor]:
        """
        Connect all layers in the network. We start by generating an input tensor based on input
        tensor specification. Next we generate a sequence of hidden dense layers based on
        hidden layer arguments. Finally, we generate a dense layer whose nodes act as parameters of
        a Gaussian distribution in the final probabilistic layer.

        :return: Input and output tensor of the sequence of layers.
        """
        input_tensor = self._gen_input_tensor()
        hidden_tensor = self._gen_hidden_layers(input_tensor)
        output_tensor = self._gen_output_layer(hidden_tensor)

        return input_tensor, output_tensor


<<<<<<< HEAD
class DeepEvidentialNetwork(tf.keras.Model):
    """
    This class builds a fully connected neural network with a deep evidential output using Keras. 
    The network architecture is a multilayer fully-connected feed-forward network whose final output layer
    outputs four distributional parameters meant to be used with a deep evidential loss function. 
    This network is meant to be used with :class:`~trieste.models.keras.models.DeepEvidentialRegression` 
    which will define the predict method to make this a probabilistic model. 
    """

    def __init__(
        self,
        input_tensor_spec: tf.TensorSpec,
        output_tensor_spec: tf.TensorSpec,
        hidden_layer_args: Sequence[dict[str, Any]] = (
            {"units": 200, "activation": "relu"},
            {"units": 200, "activation": "relu"},
            {"units": 200, "activation": "relu"},
            {"units": 200, "activation": "relu"},
        ),
        evidence_activation: str = "softplus"
    ):
        """
        :param input_tensor_spec: Tensor specification for the input of the network. 
        :param output_tensor_spec: Tensor specification for the output of the network.
        :param hidden_layer_args: Specification for building dense hidden layers. Each element in
            the sequence should be a dictionary containing arguments (keys) and their values for a
            :class:`~tf.keras.layers.Dense` hidden layer. Please check Keras Dense layer API for
            available arguments. Default value is four hidden layers, 200 nodes each, with ReLu 
            activation functions. Empty sequence needs to be passed to have no hidden layers.
        :param evidence_activation: Activation function to be used to ensure that evidential 
            outputs alpha, beta and lambda will be well behaved (alpha > 1, beta > 0, lambda > 0).
            By default the "softplus" is used. Alternatively, "relu" or "exp" can be chosen. 
        :raise ValueError: If objects in ``hidden_layer_args`` are not dictionaries.
        """
        super().__init__()
        self.input_tensor_spec = input_tensor_spec
        self.output_tensor_spec = output_tensor_spec
        self.flattened_output_shape = int(np.prod(self.output_tensor_spec.shape))
        self._hidden_layer_args = hidden_layer_args

        self.hidden_layers = self._gen_hidden_layers()
        self.output_layer = self._gen_output_layer()

        self.evidence_activation = evidence_activation


    @property
    def evidence_activation(self):
        return self._evidence_activation
    
    @evidence_activation.setter
    def evidence_activation(self, evidence_activation):
        if evidence_activation not in ["softplus", "relu", "exp"]:
            raise ValueError(
                f"Evidence activation must be either 'softplus', 'relu' or 'exp',"
                f"instead got {evidence_activation}."
            )
        else:
            self._evidence_activation = evidence_activation
    
    def _gen_hidden_layers(self) -> tf.keras.Model:

        hidden_layers = tf.keras.Sequential(name="hidden_layers")
        for hidden_layer_args in self._hidden_layer_args:
            hidden_layers.add(tf.keras.layers.Dense(
                dtype=self.input_tensor_spec.dtype,
                **hidden_layer_args
            ))

        return hidden_layers

    def _gen_output_layer(self) -> tf.keras.layers.Layer:

        output_layer = tf.keras.layers.Dense(
            units= 4 * self.flattened_output_shape,
            dtype=self.input_tensor_spec.dtype,
            name="output"
        )

        return output_layer

    def _get_evidence(self, evidence: tf.Tensor) -> tf.Tensor:
        '''Applies an activation function to ensure all evidential parameters are positive.'''

        if self.evidence_activation == "softplus":
            return tf.nn.softplus(evidence) + 1e-15
        elif self.evidence_activation == "relu":
            return tf.nn.relu(evidence) + 1e-15
        elif self.evidence_activation == "exp":
            return tf.math.exp(evidence)


    def call(self, inputs: tf.Tensor) -> tf.Tensor:
        """
        The forward method of a Deep Evidential Regression model outputs four evidential
        parameters: gamma, v, alpha, beta that parametrize the Gaussian and Inverse Gamma
        evidential distributions. This forward method outputs a tuple of identical [N x 4]
        outputs to be used with :class:`~trieste.models.keras.DeepEvidentialRegression` 's 
        double headed loss function. 

        :param inputs: The inputs. [N x d].

        :return: Tuple of identical outputs of evidential parameters: [N x 4], [N x 4]
        """

        if inputs.shape.rank == 1:
            inputs = tf.expand_dims(inputs, axis=-1)

        hidden_output = self.hidden_layers(inputs)
        output = self.output_layer(hidden_output)
        
        gamma, v, alpha, beta = tf.split(output, 4, axis=-1)
        v = self._get_evidence(v)
        beta = self._get_evidence(beta)
        # We need alpha > 1 so that the aleatoric and epistemic uncertainties will
        # be positive. 
        alpha = self._get_evidence(alpha) + 1
        output = tf.concat([gamma, v, alpha, beta], axis=-1)
        return output, output
class DropoutNetwork(tf.keras.Model):
    """
    This class builds a standard dropout neural network using Keras. The network
    architecture is a multilayer fully-connected feed-forward network, with Dropout layers
    preceding each fully connected dense layer. The network is meant to be passed to
    :class:`~trieste.models.keras.models.MonteCarloDropout` which will define the predict method 
    to make this a probabilistic model. Otherwise this class will only use dropout in training.
    """

    def __init__(
        self,
        input_tensor_spec: tf.TensorSpec,
        output_tensor_spec: tf.TensorSpec,
        hidden_layer_args: Sequence[dict[str, Any]] = (
            {"units": 300, "activation": "relu"},
            {"units": 300, "activation": "relu"},
            {"units": 300, "activation": "relu"},
            {"units": 300, "activation": "relu"},
            {"units": 300, "activation": "relu"}
        ),
        rate: float = 0.1,
    ):
        """
        :param input_tensor_spec: Tensor specification for the input of the network. 
        :param output_tensor_spec: Tensor specification for the output of the network.
        :param hidden_layer_args: Specification for building dense hidden layers. Each element in
            the sequence should be a dictionary containing arguments (keys) and their values for a
            :class:`~tf.keras.layers.Dense` hidden layer. Please check Keras Dense layer API for
            available arguments. Objects in the sequence will sequentially be used to add
            :class:`~tf.keras.layers.Dense` layers with :class:`~tf.keras.layers.Dropout` layers 
            added before each :class:`~tf.keras.layers.Dense` layer. Length of this sequence 
            determines the number of hidden layers in the network. Default value is five hidden 
            layers, 300 nodes each, with ReLu activation functions. Empty sequence needs to be passed 
            to have no hidden layers.
        :param rate: Probability of dropout assigned to each `~tf.keras.layers.Dropout` layer. By default
            a rate of 0.1 is used. 
        :raise ValueError: If objects in ``hidden_layer_args`` are not dictionaries.
        """
        super().__init__()
        self.input_tensor_spec = input_tensor_spec
        self.output_tensor_spec = output_tensor_spec
        self.flattened_output_shape = int(np.prod(self.output_tensor_spec.shape))
        self._hidden_layer_args = hidden_layer_args

        tf.debugging.assert_greater_equal(
            rate, 0.0, f"Rate needs to be a valid probability, instead got {rate}"
        )
        tf.debugging.assert_less_equal(
            rate, 1.0, f"Rate needs to be a valid probability, instead got {rate}"
        )
        self._rate = rate

        self.hidden_layers = self._gen_hidden_layers()
        self.output_layer = self._gen_output_layer()

    @property
    def rate(self) -> float:
        return self._rate

    def _gen_hidden_layers(self) -> tf.keras.Model:

        hidden_layers = tf.keras.Sequential(name="hidden_layers")
        for hidden_layer_args in self._hidden_layer_args:
            hidden_layers.add(tf.keras.layers.Dropout(
                rate=self.rate, 
                dtype=self.input_tensor_spec.dtype
            ))
            hidden_layers.add(tf.keras.layers.Dense(
                dtype=self.input_tensor_spec.dtype, 
                **hidden_layer_args
            ))
        return hidden_layers

    def _gen_output_layer(self) -> tf.keras.Model:

        output_layer = tf.keras.Sequential(name="output_layer")
        output_layer.add(tf.keras.layers.Dropout(
            rate=self.rate, 
            dtype=self.input_tensor_spec.dtype
        ))
        output_layer.add(tf.keras.layers.Dense(
            units=self.flattened_output_shape,
            dtype=self.input_tensor_spec.dtype
        ))
        return output_layer

    def call(self, inputs: tf.Tensor) -> tf.Tensor:

        if inputs.shape.rank == 1:
            inputs = tf.expand_dims(inputs, axis=-1)

        hidden_output = self.hidden_layers(inputs)
        output = self.output_layer(hidden_output)

        return output


class DropConnectNetwork(DropoutNetwork):
    """
    This class builds a variation of a dropout network using Keras. The network
    architecture is a multilayer fully-connected feed-forward network of 
    :class: `~trieste.models.keras.layers.DropConnect` layers. This is a generalization of 
    standard dropout where each weight is dropped out with a certain probability. This network 
    is meant to be passed to :class:`~trieste.models.keras.models.MonteCarloDropout` which will define 
    the predict method to make this a probabilistic model. Otherwise this class only uses dropout 
    in training.
    """

    def __init__(        self,
        input_tensor_spec: tf.TensorSpec,
        output_tensor_spec: tf.TensorSpec,
        hidden_layer_args: Sequence[dict[str, Any]] = (
            {"units": 300, "activation": "relu"},
            {"units": 300, "activation": "relu"},
            {"units": 300, "activation": "relu"},
            {"units": 300, "activation": "relu"},
            {"units": 300, "activation": "relu"}
        ),
        rate: float = 0.35,
        *args,
        **kwargs
    ):
        super().__init__(
            input_tensor_spec,
            output_tensor_spec,
            hidden_layer_args,
            rate,
            *args, 
            **kwargs
            )
        """
        :param input_tensor_spec: Tensor specification for the input of the network. 
        :param output_tensor_spec: Tensor specification for the output of the network.
        :param hidden_layer_args: Specification for building dense hidden layers. Each element in
            the sequence should be a dictionary containing arguments (keys) and their values for a
            :class:`~trieste.models.keras.layers.DropConnect` hidden layer. Check Keras Dense layer 
            API for available arguments. Length of this sequence determines the number of
            hidden layers in the network. Default value is five hidden layers, 300 nodes each, with
            ReLu activation functions. Empty sequence needs to be passed to have no hidden layers.
        :param rate: Probability of dropout assigned to each layer of a fully connected network.
            By default a rate of 0.35 is used. 
        :raise ValueError: If objects in ``hidden_layer_args`` are not dictionaries.
        """
    def _gen_hidden_layers(self) -> tf.keras.Model:

        hidden_layers = tf.keras.Sequential(name="hidden_layers")
        for hidden_layer_args in self._hidden_layer_args:
            hidden_layers.add(DropConnect(
                rate=self.rate,
                dtype=self.input_tensor_spec.dtype,
                **hidden_layer_args
            ))
        return hidden_layers

    def _gen_output_layer(self) -> tf.keras.Model:

        output_layer = DropConnect(
            units=self.flattened_output_shape, 
            rate=self.rate, 
            dtype=self.input_tensor_spec.dtype,
            name="output_layer"
        )

        return output_layer


class EpistemicUncertaintyPredictor(tf.keras.Model):
=======
class EpistemicUncertaintyNetwork(tf.keras.Model):
>>>>>>> fa8737da
    """
    This class builds a fully connected neural network using Keras. The network architecture is a 
    multilayer fully-connected feed-forward network with a single output parameter: the loss function
    of the main predictor. This network is meant to be used with 
    :class:`~trieste.models.keras.models.DirectEpistemicUncertaintyPredictor`.
    """

    def __init__(
        self,
        input_tensor_spec: tf.TensorSpec,
        output_tensor_spec: tf.TensorSpec,
        hidden_layer_args: Sequence[dict[str, Any]] = (
            {"units": 128, "activation": "relu"},
            {"units": 128, "activation": "relu"},
            {"units": 128, "activation": "relu"},
            {"units": 128, "activation": "relu"},
        )
    ):
        """
        :param input_tensor_spec: Tensor specification for the input to the network.
        :param output_tensor_spec: Tensor specification for the output of the network.
        :param hidden_layer_args: Specification for building dense hidden layers. Each element in
            the sequence should be a dictionary containing arguments (keys) and their values for a
            :class:`~tf.keras.layers.Dense` hidden layer. Please check Keras Dense layer API for
            available arguments. Objects in the sequence will sequentially be used to add
            :class:`~tf.keras.layers.Dense` layers. Length of this sequence determines the number of
            hidden layers in the network. Default value is four hidden layers, 128 nodes each, with
            ReLu activation functions. Empty sequence needs to be passed to have no hidden layers.
        :raise ValueError: If objects in ``hidden_layer_args`` are not dictionaries.
        """

        super().__init__()
        self.input_tensor_spec = input_tensor_spec
        self.output_tensor_spec = output_tensor_spec
        self.flattened_output_shape = int(np.prod(self.output_tensor_spec.shape))
        self._hidden_layer_args = hidden_layer_args

        self.hidden_layers = self._gen_hidden_layers()
        self.output_layer = self._gen_output_layer()

    def _gen_hidden_layers(self) -> tf.keras.Model:
        hidden_layers = tf.keras.Sequential(name="hidden_layers")
        for hidden_layer_args in self._hidden_layer_args:
            hidden_layers.add(tf.keras.layers.Dense(
                dtype=self.input_tensor_spec.dtype,
                **hidden_layer_args
            ))

        return hidden_layers

    def _gen_output_layer(self) -> tf.keras.layers.Layer:
        output_layer = tf.keras.layers.Dense(
            units=self.flattened_output_shape,
            dtype=self.input_tensor_spec.dtype,
            name="output"
        )

        return output_layer

    def call(self, inputs: tf.Tensor) -> tf.Tensor:

        if inputs.shape.rank == 1:
            inputs = tf.expand_dims(inputs, axis=-1)

        hidden_output = self.hidden_layers(inputs)
        output = self.output_layer(hidden_output)

        return output<|MERGE_RESOLUTION|>--- conflicted
+++ resolved
@@ -282,7 +282,7 @@
         return input_tensor, output_tensor
 
 
-<<<<<<< HEAD
+
 class DeepEvidentialNetwork(tf.keras.Model):
     """
     This class builds a fully connected neural network with a deep evidential output using Keras. 
@@ -568,10 +568,7 @@
         return output_layer
 
 
-class EpistemicUncertaintyPredictor(tf.keras.Model):
-=======
 class EpistemicUncertaintyNetwork(tf.keras.Model):
->>>>>>> fa8737da
     """
     This class builds a fully connected neural network using Keras. The network architecture is a 
     multilayer fully-connected feed-forward network with a single output parameter: the loss function
