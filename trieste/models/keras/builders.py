# Copyright 2021 The Trieste Contributors
#
# Licensed under the Apache License, Version 2.0 (the "License");
# you may not use this file except in compliance with the License.
# You may obtain a copy of the License at
#
#     http://www.apache.org/licenses/LICENSE-2.0
#
# Unless required by applicable law or agreed to in writing, software
# distributed under the License is distributed on an "AS IS" BASIS,
# WITHOUT WARRANTIES OR CONDITIONS OF ANY KIND, either express or implied.
# See the License for the specific language governing permissions and
# limitations under the License.

"""
This file contains builders for Keras models supported in Trieste. We found the default
configurations used here to work well in most situation, but they should not be taken as
universally good solutions.
"""

from __future__ import annotations

from typing import Union, Callable

import tensorflow as tf
from trieste.models.keras.models import DeepEnsemble

from ...data import Dataset
<<<<<<< HEAD

from .architectures import (
    DropoutNetwork,
    DeepEvidentialNetwork,
    GaussianNetwork, 
    KerasEnsemble, 
    EpistemicUncertaintyPredictor,
)
=======
from .architectures import GaussianNetwork, KerasEnsemble, EpistemicUncertaintyNetwork
>>>>>>> fa8737da
from .utils import get_tensor_spec_from_data


def build_vanilla_keras_ensemble(
    data: Dataset,
    ensemble_size: int = 5,
    num_hidden_layers: int = 2,
    units: int = 25,
    activation: Union[str, tf.keras.layers.Activation] = "relu",
    independent_normal: bool = False,
) -> KerasEnsemble:

    """
    Builds a simple ensemble of neural networks in Keras where each network has the same
    architecture: number of hidden layers, nodes in hidden layers and activation function.

    Default ensemble size and activation function seem to work well in practice, in regression type
    of problems at least. Number of hidden layers and units per layer should be modified according
    to the dataset size and complexity of the function - the default values seem to work well
    for small datasets common in Bayesian optimization. Using the independent normal is relevant
    only if one is modelling multiple output variables, as it simplifies the distribution by
    ignoring correlations between outputs.

    :param dataset: Data for training, used for extracting input and output tensor specifications.
    :param ensemble_size: The size of the ensemble, that is, the number of base learners or
        individual neural networks in the ensemble.
    :param num_hidden_layers: The number of hidden layers in each network.
    :param units: The number of nodes in each hidden layer.
    :param activation: The activation function in each hidden layer.
    :param independent: If set to `True` then :class:`~tfp.layers.IndependentNormal` layer
        is used as the output layer. This models outputs as independent, only the diagonal
        elements of the covariance matrix are parametrized. If left as the default `False`,
        then :class:`~tfp.layers.MultivariateNormalTriL` layer is used where correlations
        between outputs are learned as well.
    :return: Keras ensemble model.
    """
    input_tensor_spec, output_tensor_spec = get_tensor_spec_from_data(data)

    hidden_layer_args = []
    for i in range(num_hidden_layers):
        hidden_layer_args.append({"units": units, "activation": activation})

    networks = [
        GaussianNetwork(
            input_tensor_spec,
            output_tensor_spec,
            hidden_layer_args,
            independent_normal,
        )
        for _ in range(ensemble_size)
    ]
    keras_ensemble = KerasEnsemble(networks)

    return keras_ensemble

def build_vanilla_deup(
    data: Dataset,
    e_num_hidden_layers: int = 4,
    e_units: int = 128,
    e_activation: str = "relu",
    f_model_builder: Callable = build_vanilla_keras_ensemble,
    **f_model_args
) -> tuple[DeepEnsemble, EpistemicUncertaintyNetwork]:
    """
    Builds a simple direct epistemic uncertainty prediction model by combining an 
    ensemble of neural networks in Keras as a main predictor with a multilayer
    fully connected perceptron model that estimates the uncertainty embedded in the model.
    
    Number of hidden layers and units per layer in the ensembles or the MLP should be modified according
    to the dataset size and complexity of the function - the default values seem to work well
    for small datasets common in Bayesian optimization. 

    :param dataset: Data for training, used for extracting input and output tensor specifications.
    :param f_model_args: Parameters for each of the networks in the ensemble. This includes
        the `ensemble_size`, `number_hidden_layers`, `units`, `activation` and the use of
        `independent_normal` for model outputs.
    :param e_model_args: Parameters for the error predictor, it defaults to four hidden layers,
        128 units per layer and ReLU activations.
    :return: A main model to predict point estimates of the target variable and an auxiliary model
        trained to predict uncertainty around predictions.
    """

    f_model = f_model_builder(data, **f_model_args)

    e_input_tensor_spec, e_output_tensor_spec = get_tensor_spec_from_data(data)

    hidden_layer_args = []
    for _ in range(e_num_hidden_layers):
        hidden_layer_args.append(
            {
                "units": e_units, 
                "activation": e_activation
            }
        )

    e_model = EpistemicUncertaintyNetwork(
        e_input_tensor_spec,
        e_output_tensor_spec,
        hidden_layer_args
    )

    return f_model, e_model

def build_vanilla_keras_mcdropout(
    data: Dataset,
    num_hidden_layers: int = 5,
    units: int = 300,
    activation: str | tf.keras.layers.Activation = "relu",
    rate: float = 0.1,
    dropout_network: DropoutNetwork = DropoutNetwork,
) -> DropoutNetwork:

    """
    Builds a simple dropout network, in Keras where each network has the same
    architecture: number of hidden layers, nodes in hidden layers and activation function.

    Default number of hidden layers, units, rate, and activation function seem to work well in practice, 
    in regression type of problems at least. Number of hidden layers and units per layer should be 
    modified according to the dataset size and complexity of the function - the default values seem 
    to work well for small datasets common in Bayesian optimization. The training is highly sensitive 
    to the rate of dropout; a lower rate typically makes the function easier to learn at the expense of 
    an easier time estimating the uncertainty and vice versa. DropConnectNetwork typically works better 
    with a higher rate all else equal - a default of around 0.35 seems equivalent. 

    :param dataset: Data for training, used for extracting input and output tensor specifications.
    :param num_hidden_layers: The number of hidden dropout layers in each network.
    :param units: The number of nodes in each hidden layer.
    :param activation: The activation function in each hidden layer.
    :param rate: The rate of dropout of each layer.
    :param dropout_network: The type of dropout network used. Accepts either :class: `DropoutNetwork` which 
        performs dropout for the inputs of each layer or :class: `DropConnectNetwork` which performs
        dropout for the weights of each layer. 
    :return: Keras MonteCarloDropout model.
    """
    input_tensor_spec, output_tensor_spec = get_tensor_spec_from_data(data)

    hidden_layer_args = []
    for _ in range(num_hidden_layers):
        hidden_layer_args.append({"units": units, "activation": activation})

    keras_mcdropout = dropout_network(
        input_tensor_spec, 
        output_tensor_spec, 
        hidden_layer_args, 
        rate
    )

    keras_mcdropout.build(data.query_points.shape)

    return keras_mcdropout


def build_vanilla_keras_deep_evidential(
    data: Dataset,
    num_hidden_layers: int = 4,
    units: int = 200,
    activation: Union[str, tf.keras.layers.Activation] = "relu",
    evidence_activation: str = "softplus"
) -> DeepEvidentialNetwork:

    """
    Builds a simple feed-forward neural network in Keras that has an output layer adapted for
    the deep evidential regression framework. 

    :param dataset: Data for training, used for extracting input and output tensor specifications.
    :param num_hidden_layers: The number of hidden layers in each network.
    :param units: The number of nodes in each hidden layer.
    :param activation: The activation function in each hidden layer.
    :param evidence_activation: Activation function to be used to ensure that evidential 
            outputs alpha, beta and lambda will be well behaved (alpha > 1, beta > 0, lambda > 0).
            By default the "softplus" is used. Alternatively, "relu" or "exp" can be chosen. 
    :return: Keras deep evidential regression model.
    """
    input_tensor_spec, output_tensor_spec = get_tensor_spec_from_data(data)

    hidden_layer_args = []
    for _ in range(num_hidden_layers):
        hidden_layer_args.append({"units": units, "activation": activation})

    return DeepEvidentialNetwork(
            input_tensor_spec,
            output_tensor_spec,
            hidden_layer_args,
            evidence_activation
        )<|MERGE_RESOLUTION|>--- conflicted
+++ resolved
@@ -26,18 +26,14 @@
 from trieste.models.keras.models import DeepEnsemble
 
 from ...data import Dataset
-<<<<<<< HEAD
-
 from .architectures import (
     DropoutNetwork,
     DeepEvidentialNetwork,
     GaussianNetwork, 
     KerasEnsemble, 
-    EpistemicUncertaintyPredictor,
+    EpistemicUncertaintyNetwork,
 )
-=======
-from .architectures import GaussianNetwork, KerasEnsemble, EpistemicUncertaintyNetwork
->>>>>>> fa8737da
+
 from .utils import get_tensor_spec_from_data
 
 
