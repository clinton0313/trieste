--- conflicted
+++ resolved
@@ -28,7 +28,6 @@
     TrajectoryFunction,
     TrajectoryFunctionClass,
     TrajectorySampler,
-    TrainableProbabilisticModel
 )
 
 
@@ -154,87 +153,6 @@
         """
         Efficiently resample network indices, and optionally quantiles, in-place without retracing.
         """
-<<<<<<< HEAD
-        self._network_index.assign(self._model.sample_index(1)[0])
-
-
-
-class DropoutTrajectorySampler(TrajectorySampler[TrainableProbabilisticModel]):
-    """
-    This class builds functions that approximate a trajectory by using the predicted means
-    of the stochastic forward passes as a trajectory.
-    """
-
-    def __init__(self, model: TrainableProbabilisticModel):
-        """
-        :param model: The MC dropout model to sample from.
-        """
-        if not isinstance(model, TrainableProbabilisticModel):
-            raise NotImplementedError(
-                f"DropoutTrajectorySampler works with trainable Probabilistic Models; "
-                f"received {model.__repr__()}"
-            )
-
-        super().__init__(model)
-
-        self._model = model
-
-    def __repr__(self) -> str:
-        """"""
-        return f"{self.__class__.__name__}({self._model!r}"
-
-    def get_trajectory(self) -> TrajectoryFunction:
-        """
-        Generate an approximate function draw (trajectory) by using the predicted means
-    of the stochastic forward passes as a trajectory.
-
-        :return: A trajectory function representing an approximate trajectory
-            from the model, taking an input of shape `[N, 1, D]` and returning shape `[N, 1]`.
-        """
-        return dropout_trajectory(self._model)
-
-    def resample_trajectory(self, trajectory: TrajectoryFunction) -> TrajectoryFunction:
-        """
-        Efficiently resample a :const:`TrajectoryFunction` in-place to avoid function retracing
-        with every new sample.
-
-        :param trajectory: The trajectory function to be resampled.
-        :return: The new resampled trajectory function.
-        """
-        tf.debugging.Assert(isinstance(trajectory, dropout_trajectory), [])
-        trajectory.resample()  # type: ignore
-        return trajectory
-
-
-class dropout_trajectory(TrajectoryFunctionClass):
-    """
-    Generate an approximate function draw (trajectory) by using the predicted means
-    of the stochastic forward passes as a trajectory.
-    """
-
-    def __init__(self, model: TrainableProbabilisticModel):
-        """
-        :param model: The model of the objective function.
-        """
-        self._model = model
-
-    @tf.function
-    def __call__(self, x: TensorType) -> TensorType:  # [N, 1, d] -> [N, 1]
-        """Call trajectory function."""
-        tf.debugging.assert_shapes(
-            [(x, [..., 1, None])],
-            message="This trajectory only supports batch sizes of one.",
-        )
-        x = tf.squeeze(x, -2)  # [N, D]
-        return self._model.predict(x)[0]
-
-    def resample(self) -> None:
-        """
-        Efficiently resample in-place without retracing.
-        """
-        pass
-=======
         self._indices.assign(self._model.sample_index(self._batch_size))  # [B]
         if self._use_samples:
-            self._seeds.assign(tf.random.uniform(shape=(self._batch_size, 2), minval=1, maxval=999999999, dtype=tf.int32))
->>>>>>> 0547420d
+            self._seeds.assign(tf.random.uniform(shape=(self._batch_size, 2), minval=1, maxval=999999999, dtype=tf.int32))